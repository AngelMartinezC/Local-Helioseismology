--- conflicted
+++ resolved
@@ -17,11 +17,8 @@
 	Installing process is detailed on the page
 	
 	Date created: July 10 2018
-<<<<<<< HEAD
 	Date last modified: August 19 2018
-=======
-	Date last modified: July 14 2018
->>>>>>> e29f7773
+
 	
 """
 
@@ -430,12 +427,6 @@
 	################################################################################################
 
 
-<<<<<<< HEAD
-
-
-
-=======
->>>>>>> e29f7773
 if __name__ == "__main__":
 
 	# Paths where the files are located
